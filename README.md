# Build@Mercari Training Program 

This is @<your github id>'s build training repository.

Build trainingの前半では個人で課題に取り組んでもらい、Web開発の基礎知識をつけていただきます。
ドキュメントには詳細なやり方は記載しません。自身で検索したり、リファレンスを確認したり、チームメイトと協力して各課題をクリアしましょう。

ドキュメントには以下のような記載があるので、課題を進める際に参考にしてください。

In the first half of Build@Mercari program, you will work on individual tasks to understand the basics of web development. Detailed instructions are not given in each step of the program, and you are encouraged to use official documents and external resources, as well as discussing tasks with your teammates and mentors.

The following icons indicate pointers for 

**:book: Reference**

* そのセクションを理解するために参考になるUdemyやサイトのリンクです。課題内容がわからないときにはまずReferenceを確認しましょう。
* Useful links for Udemy courses and external resources. First check those references if you are feeling stuck.

**:beginner: Point**

* そのセクションを理解しているかを確認するための問いです。 次のステップに行く前に、**Point**の問いに答えられるかどうか確認しましょう。
* Basic questions to understand each section. Check if you understand those **Points** before moving on to the next step.

## Tasks

- [ ] **STEP1** Git ([JA](document/01-git.ja.md)/[EN](document/01-git.en.md))
- [ ] **STEP2** Setup environment ([JA](document/02-local-env.ja.md)
  /[EN](document/02-local-env.en.md))
- [ ] **STEP3** Develop API ([JA](document/03-api.ja.md)
  /[EN](document/03-api.en.md))
- [ ] **STEP4** Database ([JA](document/04-database.ja.md)/[EN](document/04-database.en.md))
- [ ] **STEP5** Docker ([JA](document/05-docker.ja.md)/[EN](document/05-docker.en.md))
- [ ] **STEP6** Continuous Integration(CI) ([JA](document/06-ci.ja.md)
  /[EN](document/06-ci.en.md))
- [ ] **STEP7** (Stretch) Frontend ([JA](document/07-frontend.ja.md)
  /[EN](document/07-frontend.en.md))
- [ ] **STEP8** (Stretch)  Run multi service ([JA](document/08-docker-compose.ja.md)
  /[EN](document/08-docker-compose.en.md))
<<<<<<< HEAD
- [ ] **EXTRA2** (Stretch)  Data Analysis ([Link](document/extra-02-data-analysis.md))
=======
- [ ] **Extra1** Data structure and algorithm (TBU)
- [ ] **Extra2** (Stretch) Data analysis (TBU)
>>>>>>> 12a14a9d

### Other documents

- 効率的に開発できるようになるためのTips / Tips for efficient development ([JA](document/tips.ja.md)/[EN](document/tips.en.md))

### Which one should I choose, Python or Go?

* Mercari uses Go for building the backend of their applications. If you like taking on challenges, using Go will let you develop in an environment similar to Mercari's.
* Python is a relatively easy-to-write programming language. Choosing Python may make it easier for you to understand the overall flow.


* MercariではBackend開発にGoを利用しています。挑戦できそうな方はこちらを選んでいただくとよりMercariに近い環境で開発いただけます。
* Pythonは比較的簡単にかけるプログラミング言語です。Pythonを選んだほうが全体のフローの理解がしやすいかと思われます。
<|MERGE_RESOLUTION|>--- conflicted
+++ resolved
@@ -36,12 +36,8 @@
   /[EN](document/07-frontend.en.md))
 - [ ] **STEP8** (Stretch)  Run multi service ([JA](document/08-docker-compose.ja.md)
   /[EN](document/08-docker-compose.en.md))
-<<<<<<< HEAD
+- [ ] **Extra1** Data structure and algorithm (TBU)
 - [ ] **EXTRA2** (Stretch)  Data Analysis ([Link](document/extra-02-data-analysis.md))
-=======
-- [ ] **Extra1** Data structure and algorithm (TBU)
-- [ ] **Extra2** (Stretch) Data analysis (TBU)
->>>>>>> 12a14a9d
 
 ### Other documents
 
